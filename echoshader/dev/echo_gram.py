--- conflicted
+++ resolved
@@ -1,6 +1,5 @@
 """echo_gram.py module.
 
-<<<<<<< HEAD
 use panel to get a echogram with control widgets
 
 if users just want a simple echogram
@@ -31,36 +30,8 @@
 import warnings
 warnings.simplefilter("ignore")
 
-=======
-
-def simpleEchogram(
-    ds_Sv, clim=(-80, -30), cmap="jet", rasterize=True, width=600, height=300
-):
-    """
-    input echopype MVBS DataSet / Sv DataArray to get a simple echogram
-    """
-
-    plot = ds_Sv.hvplot(
-        kind="image",
-        x="ping_time",
-        y="echo_range",
-        c="Sv",
-        title="Echogram",
-        cmap=cmap,
-        clim=clim,
-        rasterize=rasterize,
-        width=width,
-        height=height,
-        flip_yaxis=True,
-    )
-
-    return plot
->>>>>>> e63da5e3
-
-
 def echogram(MVBS):
-<<<<<<< HEAD
-    '''Get a echogram with components
+    '''Get a echogram with control components
 
     Parameters
     ----------
@@ -78,19 +49,12 @@
         echogram(MVBS).view shows echogram image
     
     '''
-=======
 
-    """
-    input echopype MVBS DataSet / Sv DataArray to get a echogram with components
-    """
-
->>>>>>> e63da5e3
     def getMVBS():
         # help class Echogram get MVBS
 
         return MVBS
 
-<<<<<<< HEAD
     # below annotation once used to help get a datepicker
     # but now time range input used instead
 
@@ -127,13 +91,10 @@
 
         return start_time, end_time
 
-=======
->>>>>>> e63da5e3
     class Echogram(param.Parameterized):
 
         MVBS = getMVBS()
 
-<<<<<<< HEAD
         # start_date, end_date = get_date_range()
 
         # select_date = param.CalendarDate(default=start_date,
@@ -199,80 +160,4 @@
 
             return gram
 
-    return Echogram()
-=======
-        start_date = dt.date(
-            pd.to_datetime(MVBS.ping_time.data[0]).year,
-            pd.to_datetime(MVBS.ping_time.data[0]).month,
-            pd.to_datetime(MVBS.ping_time.data[0]).day,
-        )
-
-        end_date = dt.date(
-            pd.to_datetime(MVBS.ping_time.data[-1]).year,
-            pd.to_datetime(MVBS.ping_time.data[-1]).month,
-            pd.to_datetime(MVBS.ping_time.data[-1]).day,
-        )
-
-        select_date = param.CalendarDate(
-            default=start_date, bounds=(start_date, end_date), doc="Select date"
-        )
-
-        select_channel = param.Selector(
-            objects=MVBS.channel.values.tolist(), doc="Select channel"
-        )
-
-        range_clim = param.Range(
-            bounds=(MVBS.Sv.actual_range[0], MVBS.Sv.actual_range[-1]),
-            doc="Select clim",
-        )
-
-        color_map = param.String(default="jet", doc="colormap")
-
-        @param.depends("select_date", "select_channel", "range_clim", "color_map")
-        def view(self):
-
-            date_picker = self.select_date
-            channel = self.select_channel
-            clim = self.range_clim
-            color_map = self.color_map
-
-            start_time = (
-                str(date_picker.year)
-                + "-"
-                + str(date_picker.month)
-                + "-"
-                + str(date_picker.day)
-                + "T00:00:00"
-            )
-
-            end_time = (
-                str(date_picker.year)
-                + "-"
-                + str(date_picker.month)
-                + "-"
-                + str(date_picker.day)
-                + "T23:59:59"
-            )
-
-            time_range = slice(start_time, end_time)
-
-            plot1 = (
-                self.MVBS.Sv.sel(channel=channel, ping_time=time_range)
-                .hvplot.image(
-                    x="ping_time",
-                    y="echo_range",
-                    c="Sv",
-                    title="Sv : " + channel,
-                    cmap=color_map,
-                    clim=clim,
-                    rasterize=True,
-                )
-                .options(invert_yaxis=True)
-            )
-
-            return plot1
-
-    echogram = Echogram()
-
-    return pn.Row(echogram.param, echogram.view)
->>>>>>> e63da5e3
+    return Echogram()