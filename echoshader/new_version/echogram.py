--- conflicted
+++ resolved
@@ -4,16 +4,11 @@
 import panel
 import param
 import xarray
-<<<<<<< HEAD
-
 from get_box import (
     get_box_plot, 
     get_box_stream, 
     get_lasso_stream,
 )
-=======
-from get_box import get_box_plot, get_box_stream, get_lasso_stream
->>>>>>> af981f0e
 from get_map import (
     convert_EPSG,
     get_tile_options,
