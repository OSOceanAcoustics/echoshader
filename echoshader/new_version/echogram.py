--- conflicted
+++ resolved
@@ -4,17 +4,12 @@
 import panel
 import param
 import xarray
-<<<<<<< HEAD
-from get_rgb import convert_to_color
-from get_string_list import convert_string_to_list
-=======
+
 from get_box import get_box_plot, get_box_stream
 from get_rgb import convert_to_color
 from get_string_list import convert_string_to_list
 
 holoviews.extension("bokeh", logo=False)
->>>>>>> 05801fcb
-
 
 @xarray.register_dataset_accessor("eshader")
 class Echogram(param.Parameterized):
@@ -218,19 +213,12 @@
 
         self.gram_opts["Image"]["clim"] = self.Sv_range_slider.value
 
-<<<<<<< HEAD
-        plot = (
-=======
         gram_plot = (
->>>>>>> 05801fcb
             holoviews.Dataset(self.MVBS_ds.sel(channel=self.channel_select.value))
             .to(holoviews.Image, vdims=["Sv"], kdims=["ping_time", "echo_range"])
             .opts(self.gram_opts)
         )
 
-<<<<<<< HEAD
-        return plot
-=======
         # get box from echogram
         self.box = get_box_stream(gram_plot)
 
@@ -260,5 +248,4 @@
             echo_range=slice(self.box.bounds[1], self.box.bounds[3])
             if self.box.bounds[3] > self.box.bounds[1]
             else slice(self.box.bounds[3], self.box.bounds[1]),
-        )
->>>>>>> 05801fcb
+        )